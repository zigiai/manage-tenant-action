--- conflicted
+++ resolved
@@ -35,13 +35,8 @@
     "@actions/glob": "^0.2.0",
     "@types/jest": "^26.0.24",
     "@types/js-yaml": "^4.0.2",
-<<<<<<< HEAD
     "@types/mocha": "^9.0.0",
     "@types/node": "^14.14.9",
-=======
-    "@types/mocha": "^8.2.3",
-    "@types/node": "^16.4.0",
->>>>>>> 235ebbc7
     "@typescript-eslint/parser": "^4.28.3",
     "@vercel/ncc": "^0.25.1",
     "chai": "^4.3.4",
