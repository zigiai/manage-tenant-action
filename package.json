{
  "name": "manage-teant-action",
  "version": "0.1.0",
  "private": true,
  "description": "TypeScript template action",
  "main": "lib/main.js",
  "scripts": {
    "build": "tsc",
    "format": "prettier --write **/*.ts",
    "format-check": "prettier --check **/*.ts",
    "lint": "eslint src/**/*.ts",
    "package": "ncc build --source-map --license licenses.txt",
    "test": "jest",
    "all": "npm run build && npm run format && npm run lint && npm run package && npm test"
  },
  "repository": {
    "type": "git",
    "url": "git+https://github.com/zigiai/manage-teanant-action.git"
  },
  "keywords": [
    "actions",
    "node",
    "setup"
  ],
  "author": "",
  "license": "MIT",
  "dependencies": {
    "@actions/github": "^5.0.0",
<<<<<<< HEAD
    "@octokit/rest": "^18.7.1",
    "csv-parse": "^4.16.0"
=======
    "@octokit/rest": "^18.7.0",
    "csv-parse": "^4.16.2"
>>>>>>> c6d87cda
  },
  "devDependencies": {
    "@actions/core": "^1.4.0",
    "@actions/exec": "^1.1.0",
    "@actions/glob": "^0.2.0",
    "@types/jest": "^26.0.24",
    "@types/js-yaml": "^4.0.2",
    "@types/mocha": "^9.0.0",
    "@types/node": "^16.9.6",
    "@typescript-eslint/parser": "^4.28.4",
    "@vercel/ncc": "^0.25.1",
    "chai": "^4.3.4",
    "chai-spies": "^1.0.0",
    "eslint": "^7.31.0",
    "eslint-plugin-github": "^4.1.1",
    "eslint-plugin-jest": "^24.4.0",
    "jest": "^27.0.6",
    "jest-circus": "^27.0.6",
    "js-yaml": "^3.14.1",
    "nodeenv": "^3.0.71",
    "prettier": "2.2.1",
    "ts-jest": "^27.0.4",
    "typedoc": "^0.21.4",
    "typescript": "^4.3.5"
  }
}<|MERGE_RESOLUTION|>--- conflicted
+++ resolved
@@ -26,13 +26,8 @@
   "license": "MIT",
   "dependencies": {
     "@actions/github": "^5.0.0",
-<<<<<<< HEAD
     "@octokit/rest": "^18.7.1",
-    "csv-parse": "^4.16.0"
-=======
-    "@octokit/rest": "^18.7.0",
     "csv-parse": "^4.16.2"
->>>>>>> c6d87cda
   },
   "devDependencies": {
     "@actions/core": "^1.4.0",
